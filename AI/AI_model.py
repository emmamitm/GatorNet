--- conflicted
+++ resolved
@@ -695,13 +695,7 @@
 
 Question: {query}
 
-<<<<<<< HEAD
 Answer:"""
-            
-=======
-    Answer:"""
-        
->>>>>>> 3cfb1d86
             response = self.llm(
                 prompt,
                 max_tokens=250,  # Ensure response is concise and within limit
