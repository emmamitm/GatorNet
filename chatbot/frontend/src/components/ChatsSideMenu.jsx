--- conflicted
+++ resolved
@@ -1,10 +1,6 @@
 import { React, useState } from "react";
 import { motion } from "motion/react";
-<<<<<<< HEAD
-import { MinusCircle, ChatsCircle, PushPin, PushPinSlash, Plus, MagnifyingGlass } from "@phosphor-icons/react";
-=======
-import { MinusCircle, ChatsCircle, UserCircle } from "@phosphor-icons/react";
->>>>>>> 253172bd
+import { MinusCircle, ChatsCircle, PushPin, PushPinSlash, Plus, MagnifyingGlass, UserCircle } from "@phosphor-icons/react";
 
 function ChatsSideMenu() {
   const [isExpanded, setIsExpanded] = useState(false);
@@ -15,7 +11,6 @@
     { name: "Weather in Gainesville" },
   ]);
 
-<<<<<<< HEAD
   const iconSize = 25
 
   return (
@@ -28,18 +23,6 @@
       transition={{ duration: 0.2 }}
     >
       {isExpanded ? (
-=======
-  if (isExpanded) {
-    // Expanded
-    return (
-      <motion.div
-        className="fixed left-0 h-full flex flex-col justify-between p-2 border-r-2 border-neutral-200 rounded-r-xl bg-neutral-200/50 backdrop-blur-lg"
-        onMouseOver={() => setIsExpanded(true)}
-        onMouseLeave={() => setIsExpanded(false)}
-        animate={{ width: 250 }}
-        transition={{ duration: 0.2 }}
-      >
->>>>>>> 253172bd
         <motion.div
           className="flex flex-col gap-2"
           initial={{ opacity: 0 }}
@@ -85,46 +68,11 @@
             </div>
           ))}
         </motion.div>
-<<<<<<< HEAD
       ) : null}
     </motion.div>
     </div>
   );
   
-=======
-
-        <motion.div
-          className="flex justify-between border-t-1 border-neutral-300 pt-2"
-          initial={{ opacity: 0 }}
-          animate={{ opacity: 1 }}
-          transition={{ duration: 0.5, delay: 0.2 }}
-        >
-          <div className="flex gap-1">
-            <UserCircle size={20} />
-            <button className="text-sm text-neutral-600 hover:text-neutral-400 transition-all cursor-pointer">
-              User Name
-            </button>
-          </div>
-
-          <button className="text-sm hover:text-neutral-500 transition-all underline cursor-pointer">
-            Log out
-          </button>
-        </motion.div>
-      </motion.div>
-    );
-  } else {
-    // Collapsed
-    return (
-      <motion.div
-        className="fixed left-0 p-2 flex flex-col h-full backdrop-blur-lg bg-neutral-200/50 border-r-2 border-neutral-200 rounded-r-xl"
-        onMouseOver={() => setIsExpanded(true)}
-        onMouseLeave={() => setIsExpanded(false)}
-        animate={{ width: 30 }}
-        transition={{ duration: 0.2 }}
-      ></motion.div>
-    );
-  }
->>>>>>> 253172bd
 }
 
 export default ChatsSideMenu;